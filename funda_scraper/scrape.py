"""Main funda scraper module"""
import argparse
import datetime
import json
import multiprocessing as mp
import os
from typing import List, Literal, Optional

import pandas as pd
import requests
from bs4 import BeautifulSoup
from tqdm import tqdm
from tqdm.contrib.concurrent import process_map

from funda_scraper.config.core import config
from funda_scraper.preprocess import clean_list_date, preprocess_data
from funda_scraper.utils import logger


class FundaScraper(object):
    """
    Handles the main scraping function.
    """

    def __init__(
        self,
        area: str,
        want_to: str,
        page_start: int = 1,
        n_pages: int = 1,
        find_past: bool = False,
        min_price: Optional[int] = None,
        max_price: Optional[int] = None,
<<<<<<< HEAD
        days_since: Optional[int] = None,
=======
        property_type: Optional[str] = None,
>>>>>>> c154cb3c
    ):
        # Init attributes
        self.area = area.lower().replace(" ", "-")
        self.property_type = property_type
        self.want_to = want_to
        self.find_past = find_past
        self.page_start = max(page_start, 1)
        self.n_pages = max(n_pages, 1)
        self.page_end = self.page_start + self.n_pages - 1
        self.min_price = min_price
        self.max_price = max_price
        self.days_since = days_since

        # Instantiate along the way
        self.links: List[str] = []
        self.raw_df = pd.DataFrame()
        self.clean_df = pd.DataFrame()
        self.base_url = config.base_url
        self.selectors = config.css_selector

    def __repr__(self):
        return (
            f"FundaScraper(area={self.area}, "
            f"want_to={self.want_to}, "
            f"n_pages={self.n_pages}, "
            f"page_start={self.page_start}, "
            f"find_past={self.find_past})"
            f"min_price={self.min_price})"
            f"max_price={self.max_price})"
            f"days_since={self.days_since})"
        )

    @property
    def to_buy(self) -> bool:
        """Whether to buy or not"""
        if self.want_to.lower() in ["buy", "koop", "b", "k"]:
            return True
        elif self.want_to.lower() in ["rent", "huur", "r", "h"]:
            return False
        else:
            raise ValueError("'want_to' must be either 'buy' or 'rent'.")

    @property
    def check_days_since(self) -> int:
        """Whether days since complies"""
        if self.days_since in [None, 1, 3, 5, 10, 30]:
            return self.days_since
        else:
            raise ValueError("'days_since' must be either None, 1, 3, 5, 10 or 30.")

    @staticmethod
    def _check_dir() -> None:
        """Check whether a temporary directory for data"""
        if not os.path.exists("data"):
            os.makedirs("data")

    @staticmethod
    def _get_links_from_one_parent(url: str) -> List[str]:
        """Scrape all the available housing items from one Funda search page."""
        response = requests.get(url, headers=config.header)
        soup = BeautifulSoup(response.text, "lxml")

        script_tag = soup.find_all("script", {"type": "application/ld+json"})[0]
        json_data = json.loads(script_tag.contents[0])
        urls = [item["url"] for item in json_data["itemListElement"]]
        return list(set(urls))

    def reset(
        self,
        area: Optional[str] = None,
        property_type: Optional[str] = None,
        want_to: Optional[str] = None,
        page_start: Optional[int] = None,
        n_pages: Optional[int] = None,
        find_past: Optional[bool] = None,
        min_price: Optional[int] = None,
        max_price: Optional[int] = None,
        days_since: Optional[int] = None,
    ) -> None:
        """Overwrite or initialise the searching scope."""
        if area is not None:
            self.area = area
        if property_type is not None:
            self.property_type = property_type
        if want_to is not None:
            self.want_to = want_to
        if page_start is not None:
            self.page_start = max(page_start, 1)
        if n_pages is not None:
            self.n_pages = max(n_pages, 1)
        if find_past is not None:
            self.find_past = find_past
        if min_price is not None:
            self.min_price = min_price
        if max_price is not None:
            self.max_price = max_price
        if days_since is not None:
            self.days_since = days_since

    def fetch_all_links(self, page_start: int = None, n_pages: int = None) -> None:
        """Find all the available links across multiple pages."""

        page_start = self.page_start if page_start is None else page_start
        n_pages = self.n_pages if n_pages is None else n_pages

        logger.info("*** Phase 1: Fetch all the available links from all pages *** ")
        urls = []
        main_url = self._build_main_query_url()

        for i in tqdm(range(page_start, page_start + n_pages)):
            try:
                item_list = self._get_links_from_one_parent(
                    f"{main_url}&search_result={i}"
                )
                urls += item_list
            except IndexError:
                self.page_end = i
                logger.info(f"*** The last available page is {self.page_end} ***")
                break

        urls = list(set(urls))
        logger.info(
            f"*** Got all the urls. {len(urls)} houses found from {self.page_start} to {self.page_end} ***"
        )
        self.links = urls

    def _build_main_query_url(self) -> str:
        query = "koop" if self.to_buy else "huur"

        main_url = f"{self.base_url}/zoeken/{query}?selected_area=%5B%22{self.area}%22%5D"

        if self.property_type:
            property_types = self.property_type.split(',')
            formatted_property_types = ['%22' + prop_type + '%22' for prop_type in property_types]
            main_url += f"&object_type=%5B{','.join(formatted_property_types)}%5D"

        if self.find_past:
            main_url = f"{main_url}&availability=%22unavailable%22"

        if self.min_price is not None or self.max_price is not None:
            min_price = "" if self.min_price is None else self.min_price
            max_price = "" if self.max_price is None else self.max_price
            main_url = f"{main_url}&price=%22{min_price}-{max_price}%22"
        
        if self.days_since is not None:
            main_url = f"{main_url}&publication_date={self.check_days_since}"
        logger.info(f"*** Main URL: {main_url} ***")
        return main_url

    @staticmethod
    def get_value_from_css(soup: BeautifulSoup, selector: str) -> str:
        """Use CSS selector to find certain features."""
        result = soup.select(selector)
        if len(result) > 0:
            result = result[0].text
        else:
            result = "na"
        return result

    def scrape_one_link(self, link: str) -> List[str]:
        """Scrape all the features from one house item given a link."""

        # Initialize for each page
        response = requests.get(link, headers=config.header)
        soup = BeautifulSoup(response.text, "lxml")

        # Get the value according to respective CSS selectors
        if self.to_buy:
            if self.find_past:
                list_since_selector = self.selectors.date_list
            else:
                list_since_selector = self.selectors.listed_since
        else:
            if self.find_past:
                list_since_selector = ".fd-align-items-center:nth-child(9) span"
            else:
                list_since_selector = ".fd-align-items-center:nth-child(7) span"

        result = [
            link,
            self.get_value_from_css(soup, self.selectors.price),
            self.get_value_from_css(soup, self.selectors.address),
            self.get_value_from_css(soup, self.selectors.descrip),
            self.get_value_from_css(soup, list_since_selector),
            self.get_value_from_css(soup, self.selectors.zip_code),
            self.get_value_from_css(soup, self.selectors.size),
            self.get_value_from_css(soup, self.selectors.year),
            self.get_value_from_css(soup, self.selectors.living_area),
            self.get_value_from_css(soup, self.selectors.kind_of_house),
            self.get_value_from_css(soup, self.selectors.building_type),
            self.get_value_from_css(soup, self.selectors.num_of_rooms),
            self.get_value_from_css(soup, self.selectors.num_of_bathrooms),
            self.get_value_from_css(soup, self.selectors.layout),
            self.get_value_from_css(soup, self.selectors.energy_label),
            self.get_value_from_css(soup, self.selectors.insulation),
            self.get_value_from_css(soup, self.selectors.heating),
            self.get_value_from_css(soup, self.selectors.ownership),
            self.get_value_from_css(soup, self.selectors.exteriors),
            self.get_value_from_css(soup, self.selectors.parking),
            self.get_value_from_css(soup, self.selectors.neighborhood_name),
            self.get_value_from_css(soup, self.selectors.date_list),
            self.get_value_from_css(soup, self.selectors.date_sold),
            self.get_value_from_css(soup, self.selectors.term),
            self.get_value_from_css(soup, self.selectors.price_sold),
            self.get_value_from_css(soup, self.selectors.last_ask_price),
            self.get_value_from_css(soup, self.selectors.last_ask_price_m2).split("\r")[
                0
            ],
        ]

        # Deal with list_since_selector especially, since its CSS varies sometimes
        if clean_list_date(result[4]) == "na":
            for i in range(6, 16):
                selector = f".fd-align-items-center:nth-child({i}) span"
                update_list_since = self.get_value_from_css(soup, selector)
                if clean_list_date(update_list_since) == "na":
                    pass
                else:
                    result[4] = update_list_since

        photos_list = [p.get("data-lazy-srcset") for p in soup.select(self.selectors.photo)]
        photos_string = ", ".join(photos_list)

        # Clean up the retried result from one page
        result = [r.replace("\n", "").replace("\r", "").strip() for r in result]
        result.append(photos_string)
        return result

    def scrape_pages(self) -> None:
        """Scrape all the content acoss multiple pages."""

        logger.info("*** Phase 2: Start scraping from individual links ***")
        df = pd.DataFrame({key: [] for key in self.selectors.keys()})

        # Scrape pages with multiprocessing to improve efficiency
        # TODO: use asynctio instead
        pools = mp.cpu_count()
        content = process_map(self.scrape_one_link, self.links, max_workers=pools)

        for i, c in enumerate(content):
            df.loc[len(df)] = c

        df["city"] = df["url"].map(lambda x: x.split("/")[4])
        df["log_id"] = datetime.datetime.now().strftime("%Y%m-%d%H-%M%S")
        if not self.find_past:
            df = df.drop(["term", "price_sold", "date_sold"], axis=1)
        logger.info(f"*** All scraping done: {df.shape[0]} results ***")
        self.raw_df = df

    def save_csv(self, df: pd.DataFrame, filepath: str = None) -> None:
        """Save the result to a .csv file."""
        if filepath is None:
            self._check_dir()
            date = str(datetime.datetime.now().date()).replace("-", "")
            status = "unavailable" if self.find_past else "unavailable"
            want_to = "buy" if self.to_buy else "rent"
            filepath = f"./data/houseprice_{date}_{self.area}_{want_to}_{status}_{len(self.links)}.csv"
        df.to_csv(filepath, index=False)
        logger.info(f"*** File saved: {filepath}. ***")

    def run(
        self, raw_data: bool = False, save: bool = False, filepath: str = None
    ) -> pd.DataFrame:
        """
        Scrape all links and all content.

        :param raw_data: if true, the data won't be pre-processed
        :param save: if true, the data will be saved as a csv file
        :param filepath: the name for the file
        :return: the (pre-processed) dataframe from scraping
        """
        self.fetch_all_links()
        self.scrape_pages()

        if raw_data:
            df = self.raw_df
        else:
            logger.info("*** Cleaning data ***")
            df = preprocess_data(df=self.raw_df, is_past=self.find_past)
            self.clean_df = df

        if save:
            self.save_csv(df, filepath)

        logger.info("*** Done! ***")
        return df


if __name__ == "__main__":
    parser = argparse.ArgumentParser()
    parser.add_argument(
        "--area",
        type=str,
        help="Specify which area you are looking for",
        default="amsterdam",
    )
    parser.add_argument(
        "--want_to",
        type=str,
        help="Specify you want to 'rent' or 'buy'",
        default="rent",
    )
    parser.add_argument(
        "--find_past",
        type=bool,
        help="Indicate whether you want to use hisotrical data or not",
        default=False,
    )
    parser.add_argument(
        "--page_start", type=int, help="Specify which page to start scraping", default=1
    )
    parser.add_argument(
        "--n_pages", type=int, help="Specify how many pages to scrape", default=1
    )
    parser.add_argument(
        "--min_price", type=int, help="Specify the min price", default=None
    )
    parser.add_argument(
        "--max_price", type=int, help="Specify the max price", default=None
    )
    parser.add_argument(
        "--days_since", type=int, help="Specify the days since publication", default=None
    )
    parser.add_argument(
        "--raw_data",
        type=bool,
        help="Indicate whether you want the raw scraping result or preprocessed one",
        default=False,
    )
    parser.add_argument(
        "--save",
        type=bool,
        help="Indicate whether you want to save the data or not",
        default=True,
    )
    
    args = parser.parse_args()
    scraper = FundaScraper(
        area=args.area,
        want_to=args.want_to,
        find_past=args.find_past,
        page_start=args.page_start,
        n_pages=args.n_pages,
        min_price=args.min_price,
        max_price=args.max_price,
        days_since=args.days_since,
    )
    df = scraper.run(raw_data=args.raw_data, save=args.save)
    print(df.head())<|MERGE_RESOLUTION|>--- conflicted
+++ resolved
@@ -31,11 +31,8 @@
         find_past: bool = False,
         min_price: Optional[int] = None,
         max_price: Optional[int] = None,
-<<<<<<< HEAD
         days_since: Optional[int] = None,
-=======
         property_type: Optional[str] = None,
->>>>>>> c154cb3c
     ):
         # Init attributes
         self.area = area.lower().replace(" ", "-")
